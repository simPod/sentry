--- conflicted
+++ resolved
@@ -51,26 +51,16 @@
 
     // Select some widgets
     const selectButtons = screen.getAllByRole('button');
-<<<<<<< HEAD
-    fireEvent.click(selectButtons[3]);
-    fireEvent.click(selectButtons[4]);
-    fireEvent.click(selectButtons[5]);
-=======
     userEvent.click(selectButtons[3]);
     userEvent.click(selectButtons[4]);
     userEvent.click(selectButtons[5]);
->>>>>>> 1fd4e4c1
 
     expect(screen.getByTestId('selected-badge')).toHaveTextContent('3 Selected');
     expect(screen.queryAllByText('Select')).toHaveLength(3);
     expect(screen.queryAllByText('Selected')).toHaveLength(3);
 
     // Deselect a widget
-<<<<<<< HEAD
-    fireEvent.click(selectButtons[4]);
-=======
     userEvent.click(selectButtons[4]);
->>>>>>> 1fd4e4c1
     expect(screen.getByTestId('selected-badge')).toHaveTextContent('2 Selected');
     expect(screen.queryAllByText('Select')).toHaveLength(4);
     expect(screen.queryAllByText('Selected')).toHaveLength(2);
@@ -84,17 +74,10 @@
     const container = mountModal({initialData}, mockApply, closeModal);
     // Select some widgets
     const selectButtons = screen.getAllByRole('button');
-<<<<<<< HEAD
-    fireEvent.click(selectButtons[3]);
-
-    expect(screen.getByTestId('selected-badge')).toHaveTextContent('1 Selected');
-    fireEvent.click(screen.getByTestId('confirm-widgets'));
-=======
     userEvent.click(selectButtons[3]);
 
     expect(screen.getByTestId('selected-badge')).toHaveTextContent('1 Selected');
     userEvent.click(screen.getByTestId('confirm-widgets'));
->>>>>>> 1fd4e4c1
 
     expect(mockApply).toHaveBeenCalledTimes(1);
     expect(mockApply).toHaveBeenCalledWith([
@@ -125,11 +108,7 @@
     expect(screen.queryByText(alertText)).not.toBeInTheDocument();
 
     expect(screen.getByTestId('selected-badge')).toHaveTextContent('0 Selected');
-<<<<<<< HEAD
-    fireEvent.click(screen.getByTestId('confirm-widgets'));
-=======
     userEvent.click(screen.getByTestId('confirm-widgets'));
->>>>>>> 1fd4e4c1
 
     expect(mockApply).toHaveBeenCalledTimes(0);
     expect(closeModal).toHaveBeenCalledTimes(0);
