--- conflicted
+++ resolved
@@ -56,13 +56,10 @@
             name: 'dashboard user',
             email: 'dashboarduser@sentry.io',
           },
-<<<<<<< HEAD
           lifetime: {count: 10, userCount: 5},
           count: 6,
           userCount: 3,
-=======
           project: {id: 1},
->>>>>>> f52676be
         },
       ],
     });
