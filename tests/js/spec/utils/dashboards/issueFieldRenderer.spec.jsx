--- conflicted
+++ resolved
@@ -47,17 +47,10 @@
       'spans.total.time': 75,
       'transaction.duration': 75,
       'timestamp.to_day': '2021-09-05T00:00:00+00:00',
-<<<<<<< HEAD
       lifetimeEvents: 10000,
       filteredEvents: 3000,
       events: 6000,
-      selectionDateString: 'last 7 days',
-=======
-      lifetimeCount: 10000,
-      filteredCount: 3000,
-      count: 6000,
       period: '7d',
->>>>>>> f52676be
     };
 
     MockApiClient.addMockResponse({
