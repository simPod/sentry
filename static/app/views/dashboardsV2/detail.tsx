--- conflicted
+++ resolved
@@ -46,8 +46,8 @@
 
 class DashboardDetail extends React.Component<Props, State> {
   state: State = {
-    dashboardState: this.isCreateView() ? 'create' : 'view',
-    modifiedDashboard: this.isCreateView() ? EMPTY_DASHBOARD : null,
+    dashboardState: this.isCreate() ? 'create' : 'view',
+    modifiedDashboard: this.isCreate() ? EMPTY_DASHBOARD : null,
   };
 
   componentDidMount() {
@@ -61,14 +61,14 @@
     window.removeEventListener('beforeunload', this.onUnload);
   }
 
-<<<<<<< HEAD
-  isCreateView() {
+  isCreate() {
     const {dashboardId} = this.props.params;
     if (dashboardId === 'create') {
       return true;
     }
     return false;
-=======
+  }
+
   checkStateRoute() {
     if (this.isWidgetBuilderRouter && !this.isEditing) {
       const {router, organization, params} = this.props;
@@ -98,7 +98,6 @@
       location.pathname ===
       `/organizations/${organization.slug}/dashboards/${dashboardId}/widget/new/`
     );
->>>>>>> b2cb767c
   }
 
   onEdit = (dashboard: State['modifiedDashboard']) => () => {
