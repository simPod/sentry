--- conflicted
+++ resolved
@@ -104,21 +104,6 @@
         self.strategy_class = id.split(":", 1)[0]
         self.name = name
         self.interfaces = interfaces
-<<<<<<< HEAD
-=======
-        self.mandatory_variants = []
-        self.optional_variants = []
-        if variants is not None:
-            self.variants = []
-            for variant in variants:
-                if variant[:1] == "!":
-                    self.mandatory_variants.append(variant[1:])
-                else:
-                    self.optional_variants.append(variant)
-                self.variants.append(variant)
-        else:
-            self.variants = None
->>>>>>> e9df6156
         self.score = score
         if variants:
             self.func = lambda *args, **kwargs: call_with_variants(func, variants, *args, **kwargs)
@@ -164,7 +149,6 @@
         """This returns a dictionary of all components by variant that this
         strategy can produce.
         """
-<<<<<<< HEAD
 
         # strategy can decide on its own which variants to produce and which contribute
         variants = self.get_grouping_component(event, variant=None, context=context)
@@ -173,73 +157,6 @@
 
         assert isinstance(variants, MultipleVariants)
         rv = variants.variants
-=======
-        # If no variants are provided we skip over the default logic and
-        # go exclusively by the variant_processor_func. This also makes this
-        # code a noop for delegate only strategies.
-        if not self.variants:
-            component = self.get_grouping_component(event, context)
-            rv = flatten_variants_from_component(component)
-            if self.variant_processor_func is not None:
-                rv = self._invoke(self.variant_processor_func, rv, event=event, context=context)
-            return rv
-
-        rv = {}
-        # trivial case: we do not have mandatory variants and can handle
-        # them all the same.
-        if not self.mandatory_variants:
-            for variant in self.variants:
-                component = self.get_grouping_component(event, context, variant)
-                if component is not None:
-                    rv[variant] = component
-
-        else:
-            mandatory_component_hashes = {}
-            prevent_contribution = None
-
-            for variant in self.mandatory_variants:
-                component = self.get_grouping_component(event, context, variant)
-                if component is None:
-                    continue
-                if component.contributes:
-                    mandatory_component_hashes[component.get_hash()] = variant
-                rv[variant] = component
-
-            prevent_contribution = not mandatory_component_hashes
-
-            for variant in self.optional_variants:
-                # We also only want to create another variant if it
-                # produces different results than the mandatory components
-                component = self.get_grouping_component(event, context, variant)
-                if component is None:
-                    continue
-
-                # In case this variant contributes we need to check two things
-                # here: if we did not have a system match we need to prevent
-                # it from contributing.  Additionally if it matches the system
-                # component we also do not want the variant to contribute but
-                # with a different message.
-                if component.contributes:
-                    if prevent_contribution:
-                        component.update(
-                            contributes=False,
-                            hint="ignored because %s variant is not used"
-                            % (
-                                list(mandatory_component_hashes.values())[0]
-                                if len(mandatory_component_hashes) == 1
-                                else "other mandatory"
-                            ),
-                        )
-                    else:
-                        hash = component.get_hash()
-                        duplicate_of = mandatory_component_hashes.get(hash)
-                        if duplicate_of is not None:
-                            component.update(
-                                contributes=False,
-                                hint="ignored because hash matches %s variant" % duplicate_of,
-                            )
-                rv[variant] = component
->>>>>>> e9df6156
 
         if self.variant_processor_func is not None:
             rv = self._invoke(self.variant_processor_func, rv, event=event, context=context)
