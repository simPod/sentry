from collections import defaultdict
from datetime import timedelta
from typing import Any, List, MutableMapping, Optional, Sequence

import sentry_sdk
from django.db import connection
from django.db.models.aggregates import Count
from django.utils import timezone

from sentry import features, options, projectoptions, roles
from sentry.api.serializers import Serializer, register, serialize
from sentry.api.serializers.models.plugin import PluginSerializer
from sentry.api.serializers.models.team import get_org_roles, get_team_memberships
from sentry.app import env
from sentry.auth.superuser import is_active_superuser
from sentry.constants import StatsPeriod
from sentry.digests import backend as digests
from sentry.eventstore.models import DEFAULT_SUBJECT_TEMPLATE
from sentry.features.base import ProjectFeature
from sentry.ingest.inbound_filters import FilterTypes
<<<<<<< HEAD
from sentry.lang.native.symbolicator import redact_sources
=======
from sentry.lang.native.symbolicator import redact_source_secrets
>>>>>>> 0750603a
from sentry.lang.native.utils import convert_crashreport_count
from sentry.models import (
    EnvironmentProject,
    NotificationSetting,
    Project,
    ProjectAvatar,
    ProjectBookmark,
    ProjectOption,
    ProjectPlatform,
    ProjectStatus,
    ProjectTeam,
    Release,
    User,
    UserReport,
)
from sentry.notifications.helpers import (
    get_most_specific_notification_setting_value,
    transform_to_notification_settings_by_scope,
)
from sentry.notifications.types import NotificationSettingOptionValues, NotificationSettingTypes
from sentry.snuba import discover
from sentry.snuba.sessions import check_has_health_data, get_current_and_previous_crash_free_rates
from sentry.utils.compat import zip

STATUS_LABELS = {
    ProjectStatus.VISIBLE: "active",
    ProjectStatus.HIDDEN: "deleted",
    ProjectStatus.PENDING_DELETION: "deleted",
    ProjectStatus.DELETION_IN_PROGRESS: "deleted",
}

STATS_PERIOD_CHOICES = {
    "30d": StatsPeriod(30, timedelta(hours=24)),
    "14d": StatsPeriod(14, timedelta(hours=24)),
    "7d": StatsPeriod(7, timedelta(hours=24)),
    "24h": StatsPeriod(24, timedelta(hours=1)),
    "1h": StatsPeriod(60, timedelta(minutes=1)),
}

_PROJECT_SCOPE_PREFIX = "projects:"

LATEST_DEPLOYS_KEY = "latestDeploys"


def get_access_by_project(
    projects: Sequence[Project], user: User
) -> MutableMapping[Project, MutableMapping[str, Any]]:
    request = env.request

    project_teams = list(ProjectTeam.objects.filter(project__in=projects).select_related("team"))

    project_team_map = defaultdict(list)

    for pt in project_teams:
        project_team_map[pt.project_id].append(pt.team)

    team_memberships = get_team_memberships([pt.team for pt in project_teams], user)
    org_roles = get_org_roles({i.organization_id for i in projects}, user)

    is_superuser = request and is_active_superuser(request) and request.user == user
    result = {}
    for project in projects:
        is_member = any(t.id in team_memberships for t in project_team_map.get(project.id, []))
        org_role = org_roles.get(project.organization_id)
        if is_member:
            has_access = True
        elif is_superuser:
            has_access = True
        elif project.organization.flags.allow_joinleave:
            has_access = True
        elif org_role and roles.get(org_role).is_global:
            has_access = True
        else:
            has_access = False
        result[project] = {"is_member": is_member, "has_access": has_access}
    return result


def get_features_for_projects(
    all_projects: Sequence[Project], user: User
) -> MutableMapping[Project, List[str]]:
    # Arrange to call features.has_for_batch rather than features.has
    # for performance's sake
    projects_by_org = defaultdict(list)
    for project in all_projects:
        projects_by_org[project.organization].append(project)

    features_by_project = defaultdict(list)
    project_features = [
        feature
        for feature in features.all(feature_type=ProjectFeature).keys()
        if feature.startswith(_PROJECT_SCOPE_PREFIX)
    ]

    batch_checked = set()
    for (organization, projects) in projects_by_org.items():
        batch_features = features.batch_has(
            project_features, actor=user, projects=projects, organization=organization
        )

        # batch_has has found some features
        if batch_features:
            for project in projects:
                for feature_name, active in batch_features.get(f"project:{project.id}", {}).items():
                    if active:
                        features_by_project[project].append(
                            feature_name[len(_PROJECT_SCOPE_PREFIX) :]
                        )

                    batch_checked.add(feature_name)

    for feature_name in project_features:
        if feature_name in batch_checked:
            continue
        abbreviated_feature = feature_name[len(_PROJECT_SCOPE_PREFIX) :]
        for (organization, projects) in projects_by_org.items():
            result = features.has_for_batch(feature_name, organization, projects, user)
            for (project, flag) in result.items():
                if flag:
                    features_by_project[project].append(abbreviated_feature)

    for project in all_projects:
        if project.flags.has_releases:
            features_by_project[project].append("releases")

    return features_by_project


@register(Project)
class ProjectSerializer(Serializer):
    """
    This is primarily used to summarize projects. We utilize it when doing bulk loads for things
    such as "show all projects for this organization", and its attributes be kept to a minimum.
    """

    def __init__(
        self,
        environment_id: Optional[str] = None,
        stats_period: Optional[str] = None,
        transaction_stats: Optional[str] = None,
        session_stats: Optional[str] = None,
    ) -> None:
        if stats_period is not None:
            assert stats_period in STATS_PERIOD_CHOICES

        self.environment_id = environment_id
        self.stats_period = stats_period
        self.transaction_stats = transaction_stats
        self.session_stats = session_stats

    def get_attrs(
        self, item_list: Sequence[Project], user: User, **kwargs: Any
    ) -> MutableMapping[Project, MutableMapping[str, Any]]:
        def measure_span(op_tag):
            span = sentry_sdk.start_span(op=f"serialize.get_attrs.project.{op_tag}")
            span.set_data("Object Count", len(item_list))
            return span

        with measure_span("preamble"):
            project_ids = [i.id for i in item_list]
            if user.is_authenticated and item_list:
                bookmarks = set(
                    ProjectBookmark.objects.filter(
                        user=user, project_id__in=project_ids
                    ).values_list("project_id", flat=True)
                )

                notification_settings_by_scope = transform_to_notification_settings_by_scope(
                    NotificationSetting.objects.get_for_user_by_projects(
                        NotificationSettingTypes.ISSUE_ALERTS,
                        user,
                        item_list,
                    )
                )
            else:
                bookmarks = set()
                notification_settings_by_scope = {}

        with measure_span("stats"):
            stats = None
            transaction_stats = None
            session_stats = None
            project_ids = [o.id for o in item_list]
            if self.transaction_stats and self.stats_period:
                stats = self.get_stats(project_ids, "!event.type:transaction")
                transaction_stats = self.get_stats(project_ids, "event.type:transaction")
            elif self.stats_period:
                stats = self.get_stats(project_ids, "!event.type:transaction")
            if self.session_stats:
                session_stats = self.get_session_stats(project_ids)

        avatars = {a.project_id: a for a in ProjectAvatar.objects.filter(project__in=item_list)}
        project_ids = [i.id for i in item_list]
        platforms = ProjectPlatform.objects.filter(project_id__in=project_ids).values_list(
            "project_id", "platform"
        )
        platforms_by_project = defaultdict(list)
        for project_id, platform in platforms:
            platforms_by_project[project_id].append(platform)

        with measure_span("access"):
            result = get_access_by_project(item_list, user)

        with measure_span("features"):
            features_by_project = get_features_for_projects(item_list, user)
            for project, serialized in result.items():
                serialized["features"] = features_by_project[project]

        with measure_span("other"):
            for project, serialized in result.items():
                value = get_most_specific_notification_setting_value(
                    notification_settings_by_scope,
                    user=user,
                    parent_id=project.id,
                    type=NotificationSettingTypes.ISSUE_ALERTS,
                )
                is_subscribed = value == NotificationSettingOptionValues.ALWAYS
                serialized.update(
                    {
                        "is_bookmarked": project.id in bookmarks,
                        "is_subscribed": is_subscribed,
                        "avatar": avatars.get(project.id),
                        "platforms": platforms_by_project[project.id],
                    }
                )
                if stats:
                    serialized["stats"] = stats[project.id]
                if transaction_stats:
                    serialized["transactionStats"] = transaction_stats[project.id]
                if session_stats:
                    serialized["sessionStats"] = session_stats[project.id]
        return result

    def get_stats(self, project_ids, query):
        # we need to compute stats at 1d (1h resolution), and 14d
        segments, interval = STATS_PERIOD_CHOICES[self.stats_period]
        now = timezone.now()

        params = {
            "project_id": project_ids,
            "start": now - ((segments - 1) * interval),
            "end": now,
        }
        if self.environment_id:
            query = f"{query} environment:{self.environment_id}"

        # Generate a query result to skip the top_events.find query
        top_events = {"data": [{"project_id": p} for p in project_ids]}
        stats = discover.top_events_timeseries(
            timeseries_columns=["count()"],
            selected_columns=["project_id"],
            user_query=query,
            params=params,
            orderby="project_id",
            rollup=int(interval.total_seconds()),
            limit=10000,
            organization=None,
            referrer="api.serializer.projects.get_stats",
            top_events=top_events,
        )
        results = {}
        for project_id in project_ids:
            serialized = []
            str_id = str(project_id)
            if str_id in stats:
                for item in stats[str_id].data["data"]:
                    serialized.append((item["time"], item.get("count", 0)))
            results[project_id] = serialized
        return results

    def get_session_stats(self, project_ids):
        segments, interval = STATS_PERIOD_CHOICES[self.stats_period]

        now = timezone.now()
        current_interval_start = now - (segments * interval)
        previous_interval_start = now - (2 * segments * interval)

        project_health_data_dict = get_current_and_previous_crash_free_rates(
            project_ids=project_ids,
            current_start=current_interval_start,
            current_end=now,
            previous_start=previous_interval_start,
            previous_end=current_interval_start,
            rollup=int(interval.total_seconds()),
        )

        # list that contains ids of projects that has both `currentCrashFreeRate` and
        # `previousCrashFreeRate` set to None and so we are not sure if they have health data or
        # not and so we add those ids to this list to check later
        check_has_health_data_ids = []

        for project_id in project_ids:
            current_crash_free_rate = project_health_data_dict[project_id]["currentCrashFreeRate"]
            previous_crash_free_rate = project_health_data_dict[project_id]["previousCrashFreeRate"]

            if [current_crash_free_rate, previous_crash_free_rate] != [None, None]:
                project_health_data_dict[project_id]["hasHealthData"] = True
            else:
                project_health_data_dict[project_id]["hasHealthData"] = False
                check_has_health_data_ids.append(project_id)

        # For project ids we are not sure if they have health data in the last 90 days we
        # call -> check_has_data with those ids and then update our `project_health_data_dict`
        # accordingly
        if check_has_health_data_ids:
            projects_with_health_data = check_has_health_data(check_has_health_data_ids)
            for project_id in projects_with_health_data:
                project_health_data_dict[project_id]["hasHealthData"] = True

        return project_health_data_dict

    def serialize(self, obj, attrs, user):
        status_label = STATUS_LABELS.get(obj.status, "unknown")

        if attrs.get("avatar"):
            avatar = {
                "avatarType": attrs["avatar"].get_avatar_type_display(),
                "avatarUuid": attrs["avatar"].ident if attrs["avatar"].file_id else None,
            }
        else:
            avatar = {"avatarType": "letter_avatar", "avatarUuid": None}

        context = {
            "id": str(obj.id),
            "slug": obj.slug,
            "name": obj.name,
            "isPublic": obj.public,
            "isBookmarked": attrs["is_bookmarked"],
            "color": obj.color,
            "dateCreated": obj.date_added,
            "firstEvent": obj.first_event,
            "firstTransactionEvent": True if obj.flags.has_transactions else False,
            "hasSessions": True if obj.flags.has_sessions else False,
            "features": attrs["features"],
            "status": status_label,
            "platform": obj.platform,
            "isInternal": obj.is_internal_project(),
            "isMember": attrs["is_member"],
            "hasAccess": attrs["has_access"],
            "avatar": avatar,
        }
        if "stats" in attrs:
            context["stats"] = attrs["stats"]
        if "transactionStats" in attrs:
            context["transactionStats"] = attrs["transactionStats"]
        if "sessionStats" in attrs:
            context["sessionStats"] = attrs["sessionStats"]
        return context


class ProjectWithOrganizationSerializer(ProjectSerializer):
    def get_attrs(
        self, item_list: Sequence[Project], user: User, **kwargs: Any
    ) -> MutableMapping[Project, MutableMapping[str, Any]]:
        attrs = super().get_attrs(item_list, user)

        orgs = {d["id"]: d for d in serialize(list({i.organization for i in item_list}), user)}
        for item in item_list:
            attrs[item]["organization"] = orgs[str(item.organization_id)]
        return attrs

    def serialize(self, obj, attrs, user):
        data = super().serialize(obj, attrs, user)
        data["organization"] = attrs["organization"]
        return data


class ProjectWithTeamSerializer(ProjectSerializer):
    def get_attrs(
        self, item_list: Sequence[Project], user: User, **kwargs: Any
    ) -> MutableMapping[Project, MutableMapping[str, Any]]:
        attrs = super().get_attrs(item_list, user)

        project_teams = list(
            ProjectTeam.objects.filter(project__in=item_list).select_related("team")
        )

        teams = {
            pt.team_id: {
                "id": str(pt.team.id),
                "slug": pt.team.slug,
                "name": pt.team.name,
            }
            for pt in project_teams
        }

        teams_by_project_id = defaultdict(list)
        for pt in project_teams:
            teams_by_project_id[pt.project_id].append(teams[pt.team_id])

        for item in item_list:
            attrs[item]["teams"] = teams_by_project_id[item.id]
        return attrs

    def serialize(self, obj, attrs, user):
        data = super().serialize(obj, attrs, user)
        # TODO(jess): remove this when this is deprecated
        try:
            data["team"] = attrs["teams"][0]
        except IndexError:
            pass
        data["teams"] = attrs["teams"]
        return data


class ProjectSummarySerializer(ProjectWithTeamSerializer):
    def __init__(
        self,
        environment_id=None,
        stats_period=None,
        transaction_stats=None,
        session_stats=None,
        collapse=None,
    ):
        super(ProjectWithTeamSerializer, self).__init__(
            environment_id, stats_period, transaction_stats, session_stats
        )
        self.collapse = collapse

    def _collapse(self, key):
        if self.collapse is None:
            return False
        return key in self.collapse

    def get_deploys_by_project(self, item_list):
        cursor = connection.cursor()
        cursor.execute(
            """
            select srpe.project_id, se.name, sr.version, date_finished
            from (
                select *
                -- Finally, filter to the top row for each project/environment.
                from (
                    -- Next we join to deploys and rank based recency of latest deploy for each project/environment.
                    select srpe.project_id, srpe.release_id, srpe.environment_id, sd.date_finished,
                    row_number() OVER (partition by (srpe.project_id, srpe.environment_id) order by sd.date_finished desc) row_num
                    from
                    (
                        -- First we fetch all related ReleaseProjectEnvironments, then filter to the x most recent for
                        -- each project/environment that actually have a deploy. This cuts out a lot of data volume
                        select *
                        from (
                            select *, row_number() OVER (partition by (srpe.project_id, srpe.environment_id) order by srpe.id desc) row_num
                            from sentry_releaseprojectenvironment srpe
                            where srpe.last_deploy_id is not null
                            and project_id = ANY(%s)
                        ) srpe
                        where row_num <= %s
                    ) srpe
                    inner join sentry_deploy sd on sd.id = srpe.last_deploy_id
                    where sd.date_finished is not null
                ) srpe
                where row_num = 1
            ) srpe
            inner join sentry_release sr on sr.id = srpe.release_id
            inner join sentry_environment se on se.id = srpe.environment_id;
            """,
            ([p.id for p in item_list], 10),
        )
        deploys_by_project = defaultdict(dict)

        for project_id, env_name, release_version, date_finished in cursor.fetchall():
            deploys_by_project[project_id][env_name] = {
                "version": release_version,
                "dateFinished": date_finished,
            }

        return deploys_by_project

    def get_attrs(
        self, item_list: Sequence[Project], user: User, **kwargs: Any
    ) -> MutableMapping[Project, MutableMapping[str, Any]]:
        attrs = super().get_attrs(item_list, user)

        projects_with_user_reports = set(
            UserReport.objects.filter(project_id__in=[item.id for item in item_list]).values_list(
                "project_id", flat=True
            )
        )

        project_envs = (
            EnvironmentProject.objects.filter(
                project_id__in=[i.id for i in item_list],
                # Including the organization_id is necessary for postgres to use indexes
                # efficiently.
                environment__organization_id=item_list[0].organization_id,
            )
            .exclude(
                is_hidden=True,
                # HACK(lb): avoiding the no environment value
            )
            .exclude(environment__name="")
            .values("project_id", "environment__name")
        )

        environments_by_project = defaultdict(list)
        for project_env in project_envs:
            environments_by_project[project_env["project_id"]].append(
                project_env["environment__name"]
            )

        # We just return the version key here so that we cut down on response size
        latest_release_versions = {
            release.actual_project_id: {"version": release.version}
            for release in bulk_fetch_project_latest_releases(item_list)
        }

        if not self._collapse(LATEST_DEPLOYS_KEY):
            deploys_by_project = self.get_deploys_by_project(item_list)
        for item in item_list:
            attrs[item]["latest_release"] = latest_release_versions.get(item.id)
            if not self._collapse(LATEST_DEPLOYS_KEY):
                attrs[item]["deploys"] = deploys_by_project.get(item.id)
            attrs[item]["environments"] = environments_by_project.get(item.id, [])
            attrs[item]["has_user_reports"] = item.id in projects_with_user_reports

        return attrs

    def serialize(self, obj, attrs, user):
        context = {
            "team": attrs["teams"][0] if attrs["teams"] else None,
            "teams": attrs["teams"],
            "id": str(obj.id),
            "name": obj.name,
            "slug": obj.slug,
            "isBookmarked": attrs["is_bookmarked"],
            "isMember": attrs["is_member"],
            "hasAccess": attrs["has_access"],
            "dateCreated": obj.date_added,
            "environments": attrs["environments"],
            "features": attrs["features"],
            "firstEvent": obj.first_event,
            "firstTransactionEvent": True if obj.flags.has_transactions else False,
            "hasSessions": bool(obj.flags.has_sessions),
            "platform": obj.platform,
            "platforms": attrs["platforms"],
            "latestRelease": attrs["latest_release"],
            "hasUserReports": attrs["has_user_reports"],
        }
        if not self._collapse(LATEST_DEPLOYS_KEY):
            context[LATEST_DEPLOYS_KEY] = attrs["deploys"]
        if "stats" in attrs:
            context["stats"] = attrs["stats"]
        if "transactionStats" in attrs:
            context["transactionStats"] = attrs["transactionStats"]
        if "sessionStats" in attrs:
            context["sessionStats"] = attrs["sessionStats"]

        return context


def bulk_fetch_project_latest_releases(projects):
    """
    Fetches the latest release for each of the passed projects
    :param projects:
    :return: List of Releases, each with an additional `actual_project_id`
    attribute representing the project that they're the latest release for. If
    no release found, no entry will be returned for the given project.
    """
    # XXX: This query could be very inefficient for projects with a large
    # number of releases. To work around this, we only check 20 releases
    # ordered by highest release id, which is generally correlated with
    # most recent releases for a project. This could potentially result in
    # not having the correct most recent release, but in practice will
    # likely work fine.
    release_project_join_sql = """
        JOIN (
            SELECT *
            FROM sentry_release_project lrp
            WHERE lrp.project_id = p.id
            ORDER BY lrp.release_id DESC
            LIMIT 20
        ) lrp ON lrp.release_id = lrr.id
    """

    return list(
        Release.objects.raw(
            f"""
        SELECT lr.project_id as actual_project_id, r.*
        FROM (
            SELECT (
                SELECT lrr.id
                FROM sentry_release lrr
                {release_project_join_sql}
                WHERE lrp.project_id = p.id
                ORDER BY COALESCE(lrr.date_released, lrr.date_added) DESC
                LIMIT 1
            ) as release_id,
            p.id as project_id
            FROM sentry_project p
            WHERE p.id IN %s
        ) as lr
        JOIN sentry_release r
        ON r.id = lr.release_id
            """,
            # formatting tuples works specifically in psycopg2
            (tuple(str(i.id) for i in projects),),
        )
    )


class DetailedProjectSerializer(ProjectWithTeamSerializer):
    OPTION_KEYS = frozenset(
        [
            # we need the epoch to fill in the defaults correctly
            "sentry:option-epoch",
            "sentry:origins",
            "sentry:resolve_age",
            "sentry:scrub_data",
            "sentry:scrub_defaults",
            "sentry:safe_fields",
            "sentry:store_crash_reports",
            "sentry:builtin_symbol_sources",
            "sentry:symbol_sources",
            "sentry:sensitive_fields",
            "sentry:csp_ignored_sources_defaults",
            "sentry:csp_ignored_sources",
            "sentry:default_environment",
            "sentry:reprocessing_active",
            "sentry:blacklisted_ips",
            "sentry:releases",
            "sentry:error_messages",
            "sentry:scrape_javascript",
            "sentry:token",
            "sentry:token_header",
            "sentry:verify_ssl",
            "sentry:scrub_ip_address",
            "sentry:grouping_config",
            "sentry:grouping_enhancements",
            "sentry:grouping_enhancements_base",
            "sentry:secondary_grouping_config",
            "sentry:secondary_grouping_expiry",
            "sentry:fingerprinting_rules",
            "sentry:relay_pii_config",
            "sentry:dynamic_sampling",
            "sentry:breakdowns",
            "feedback:branding",
            "digests:mail:minimum_delay",
            "digests:mail:maximum_delay",
            "mail:subject_prefix",
            "mail:subject_template",
        ]
    )

    def get_attrs(
        self, item_list: Sequence[Project], user: User, **kwargs: Any
    ) -> MutableMapping[Project, MutableMapping[str, Any]]:
        attrs = super().get_attrs(item_list, user)

        project_ids = [i.id for i in item_list]

        num_issues_projects = (
            Project.objects.filter(id__in=project_ids)
            .annotate(num_issues=Count("processingissue"))
            .values_list("id", "num_issues")
        )

        processing_issues_by_project = {}
        for project_id, num_issues in num_issues_projects:
            processing_issues_by_project[project_id] = num_issues

        queryset = ProjectOption.objects.filter(project__in=item_list, key__in=self.OPTION_KEYS)
        options_by_project = defaultdict(dict)
        for option in queryset.iterator():
            options_by_project[option.project_id][option.key] = option.value

        orgs = {d["id"]: d for d in serialize(list({i.organization for i in item_list}), user)}

        latest_release_list = bulk_fetch_project_latest_releases(item_list)
        latest_releases = {
            r.actual_project_id: d
            for r, d in zip(latest_release_list, serialize(latest_release_list, user))
        }

        for item in item_list:
            attrs[item].update(
                {
                    "latest_release": latest_releases.get(item.id),
                    "org": orgs[str(item.organization_id)],
                    "options": options_by_project[item.id],
                    "processing_issues": processing_issues_by_project.get(item.id, 0),
                }
            )
        return attrs

    def serialize(self, obj, attrs, user):
        from sentry.plugins.base import plugins

        def get_value_with_default(key):
            value = attrs["options"].get(key)
            if value is not None:
                return value
            return projectoptions.get_well_known_default(
                key, epoch=attrs["options"].get("sentry:option-epoch")
            )

        data = super().serialize(obj, attrs, user)
        data.update(
            {
                "latestRelease": attrs["latest_release"],
                "options": {
                    "sentry:csp_ignored_sources_defaults": bool(
                        attrs["options"].get("sentry:csp_ignored_sources_defaults", True)
                    ),
                    "sentry:csp_ignored_sources": "\n".join(
                        attrs["options"].get("sentry:csp_ignored_sources", []) or []
                    ),
                    "sentry:reprocessing_active": bool(
                        attrs["options"].get("sentry:reprocessing_active", False)
                    ),
                    "filters:blacklisted_ips": "\n".join(
                        attrs["options"].get("sentry:blacklisted_ips", [])
                    ),
                    f"filters:{FilterTypes.RELEASES}": "\n".join(
                        attrs["options"].get(f"sentry:{FilterTypes.RELEASES}", [])
                    ),
                    f"filters:{FilterTypes.ERROR_MESSAGES}": "\n".join(
                        attrs["options"].get(f"sentry:{FilterTypes.ERROR_MESSAGES}", [])
                    ),
                    "feedback:branding": attrs["options"].get("feedback:branding", "1") == "1",
                },
                "digestsMinDelay": attrs["options"].get(
                    "digests:mail:minimum_delay", digests.minimum_delay
                ),
                "digestsMaxDelay": attrs["options"].get(
                    "digests:mail:maximum_delay", digests.maximum_delay
                ),
                "subjectPrefix": attrs["options"].get(
                    "mail:subject_prefix", options.get("mail.subject-prefix")
                ),
                "allowedDomains": attrs["options"].get("sentry:origins", ["*"]),
                "resolveAge": int(attrs["options"].get("sentry:resolve_age", 0)),
                "dataScrubber": bool(attrs["options"].get("sentry:scrub_data", True)),
                "dataScrubberDefaults": bool(attrs["options"].get("sentry:scrub_defaults", True)),
                "safeFields": attrs["options"].get("sentry:safe_fields", []),
                "storeCrashReports": convert_crashreport_count(
                    attrs["options"].get("sentry:store_crash_reports"), allow_none=True
                ),
                "sensitiveFields": attrs["options"].get("sentry:sensitive_fields", []),
                "subjectTemplate": attrs["options"].get("mail:subject_template")
                or DEFAULT_SUBJECT_TEMPLATE.template,
                "securityToken": attrs["options"].get("sentry:token") or obj.get_security_token(),
                "securityTokenHeader": attrs["options"].get("sentry:token_header"),
                "verifySSL": bool(attrs["options"].get("sentry:verify_ssl", False)),
                "scrubIPAddresses": bool(attrs["options"].get("sentry:scrub_ip_address", False)),
                "scrapeJavaScript": bool(attrs["options"].get("sentry:scrape_javascript", True)),
                "groupingConfig": get_value_with_default("sentry:grouping_config"),
                "groupingEnhancements": get_value_with_default("sentry:grouping_enhancements"),
                "groupingEnhancementsBase": get_value_with_default(
                    "sentry:grouping_enhancements_base"
                ),
                "secondaryGroupingExpiry": get_value_with_default(
                    "sentry:secondary_grouping_expiry"
                ),
                "secondaryGroupingConfig": get_value_with_default(
                    "sentry:secondary_grouping_config"
                ),
                "fingerprintingRules": get_value_with_default("sentry:fingerprinting_rules"),
                "organization": attrs["org"],
                "plugins": serialize(
                    [
                        plugin
                        for plugin in plugins.configurable_for_project(obj, version=None)
                        if plugin.has_project_conf()
                    ],
                    user,
                    PluginSerializer(obj),
                ),
                "platforms": attrs["platforms"],
                "processingIssues": attrs["processing_issues"],
                "defaultEnvironment": attrs["options"].get("sentry:default_environment"),
                "relayPiiConfig": attrs["options"].get("sentry:relay_pii_config"),
                "builtinSymbolSources": get_value_with_default("sentry:builtin_symbol_sources"),
                "dynamicSampling": get_value_with_default("sentry:dynamic_sampling"),
            }
        )
        custom_symbol_sources_json = attrs["options"].get("sentry:symbol_sources")
        try:
<<<<<<< HEAD
            symbol_sources = redact_sources(custom_symbol_sources_json)
=======
            symbol_sources = redact_source_secrets(custom_symbol_sources_json)
>>>>>>> 0750603a
        except Exception:
            # In theory sources stored on the project should be valid. If they are invalid, we don't
            # want to abort serialization just for sources, so just return an empty list instead of
            # returning sources with their secrets included.
            symbol_sources = "[]"

        data.update(
            {
                "symbolSources": symbol_sources,
            }
        )

        return data


class SharedProjectSerializer(Serializer):
    def serialize(self, obj, attrs, user):
        from sentry import features

        feature_list = []
        for feature in ():
            if features.has("projects:" + feature, obj, actor=user):
                feature_list.append(feature)

        return {
            "slug": obj.slug,
            "name": obj.name,
            "color": obj.color,
            "features": feature_list,
            "organization": {"slug": obj.organization.slug, "name": obj.organization.name},
        }<|MERGE_RESOLUTION|>--- conflicted
+++ resolved
@@ -18,11 +18,7 @@
 from sentry.eventstore.models import DEFAULT_SUBJECT_TEMPLATE
 from sentry.features.base import ProjectFeature
 from sentry.ingest.inbound_filters import FilterTypes
-<<<<<<< HEAD
-from sentry.lang.native.symbolicator import redact_sources
-=======
 from sentry.lang.native.symbolicator import redact_source_secrets
->>>>>>> 0750603a
 from sentry.lang.native.utils import convert_crashreport_count
 from sentry.models import (
     EnvironmentProject,
@@ -801,11 +797,7 @@
         )
         custom_symbol_sources_json = attrs["options"].get("sentry:symbol_sources")
         try:
-<<<<<<< HEAD
-            symbol_sources = redact_sources(custom_symbol_sources_json)
-=======
             symbol_sources = redact_source_secrets(custom_symbol_sources_json)
->>>>>>> 0750603a
         except Exception:
             # In theory sources stored on the project should be valid. If they are invalid, we don't
             # want to abort serialization just for sources, so just return an empty list instead of
