--- conflicted
+++ resolved
@@ -120,12 +120,8 @@
     DEPLOY = "deploy"
     EMAIL = "email"
     REPORTS = "reports"
+    OVERAGE = "overage"
     WORKFLOW = "workflow"
-<<<<<<< HEAD
-    APPROVAL = "approval"
-    OVERAGE = "overage"
-=======
->>>>>>> 4d3d0811
 
 
 class UserOptionsSettingsKey(Enum):
