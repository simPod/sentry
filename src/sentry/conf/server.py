--- conflicted
+++ resolved
@@ -1098,15 +1098,11 @@
     # send organization request notifications through Slack
     "organizations:slack-requests": False,
     # Enable team insights page
-<<<<<<< HEAD
-    "organizations:team-insights": False,
+    "organizations:team-insights": True,
     # Enable login with WebAuthn
     "organizations:webauthn-login": False,
     # Enable registering new key with WebAuthn
     "organizations:webauthn-register": False,
-=======
-    "organizations:team-insights": True,
->>>>>>> 6e6d2603
     # Adds additional filters and a new section to issue alert rules.
     "projects:alert-filters": True,
     # Enable functionality to specify custom inbound filters on events.
