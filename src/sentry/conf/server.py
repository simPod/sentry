--- conflicted
+++ resolved
@@ -4,7 +4,6 @@
 
 import os
 import os.path
-import random
 import re
 import socket
 import sys
@@ -12,18 +11,11 @@
 from datetime import timedelta
 from urllib.parse import urlparse
 
-from celery.schedules import crontab
 from django.conf.global_settings import *  # NOQA
-from django.core.urlresolvers import reverse_lazy
-
-# Queue configuration
-from kombu import Exchange, Queue
 
 import sentry
 from sentry.utils.celery import crontab_with_minute_jitter
 from sentry.utils.types import type_from_value
-
-from .locale import CATALOGS
 
 
 def gettext_noop(s):
@@ -261,6 +253,7 @@
     ("zh-tw", gettext_noop("Traditional Chinese")),
 )
 
+from .locale import CATALOGS
 
 LANGUAGES = tuple((code, name) for code, name in LANGUAGES if code in CATALOGS)
 
@@ -418,10 +411,7 @@
 
 # Auth configuration
 
-<<<<<<< HEAD
-=======
 from django.urls import reverse_lazy
->>>>>>> acbfdaf4
 
 LOGIN_REDIRECT_URL = reverse_lazy("sentry-login-redirect")
 LOGIN_URL = reverse_lazy("sentry-login")
@@ -502,6 +492,8 @@
     "visualstudio": "Visual Studio",
 }
 
+import random
+
 
 def SOCIAL_AUTH_DEFAULT_USERNAME():
     return random.choice(["Darth Vader", "Obi-Wan Kenobi", "R2-D2", "C-3PO", "Yoda"])
@@ -510,6 +502,8 @@
 SOCIAL_AUTH_PROTECTED_USER_FIELDS = ["email"]
 SOCIAL_AUTH_FORCE_POST_DISCONNECT = True
 
+# Queue configuration
+from kombu import Exchange, Queue
 
 BROKER_URL = "redis://127.0.0.1:6379"
 BROKER_TRANSPORT_OPTIONS = {}
@@ -640,6 +634,7 @@
 create_partitioned_queues("counters")
 create_partitioned_queues("triggers")
 
+from celery.schedules import crontab
 
 # XXX: Make sure to register the monitor_id for each job in `SENTRY_CELERYBEAT_MONITORS`!
 CELERYBEAT_SCHEDULE_FILENAME = os.path.join(tempfile.gettempdir(), "sentry-celerybeat")
