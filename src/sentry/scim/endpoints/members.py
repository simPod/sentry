from django.conf import settings
from django.db import transaction
from django.db.models import Q
<<<<<<< HEAD
from drf_spectacular.utils import OpenApiExample, extend_schema, inline_serializer
from rest_framework import serializers
from rest_framework.exceptions import PermissionDenied
=======
from rest_framework.exceptions import PermissionDenied
from rest_framework.request import Request
>>>>>>> e7d4774b
from rest_framework.response import Response

from sentry import roles
from sentry.api.bases.organizationmember import OrganizationMemberEndpoint
from sentry.api.endpoints.organization_member_details import OrganizationMemberDetailsEndpoint
from sentry.api.endpoints.organization_member_index import OrganizationMemberSerializer
from sentry.api.exceptions import ConflictError
from sentry.api.paginator import GenericOffsetPaginator
from sentry.api.serializers import serialize
from sentry.api.serializers.models.organization_member import OrganizationMemberSCIMSerializer
from sentry.apidocs.constants import RESPONSE_FORBIDDEN, RESPONSE_NOTFOUND, RESPONSE_UNAUTHORIZED
from sentry.apidocs.decorators import declare_public
from sentry.apidocs.parameters import GLOBAL_PARAMS, SCIM_PARAMS
from sentry.auth.providers.saml2.activedirectory.apps import ACTIVE_DIRECTORY_PROVIDER_NAME
from sentry.models import (
    AuditLogEntryEvent,
    AuthIdentity,
    AuthProvider,
    InviteStatus,
    OrganizationMember,
)
from sentry.signals import member_invited
from sentry.utils.cursors import SCIMCursor

from .constants import (
    SCIM_400_INVALID_PATCH,
    SCIM_400_TOO_MANY_PATCH_OPS_ERROR,
    SCIM_409_USER_EXISTS,
    MemberPatchOps,
)
from .utils import OrganizationSCIMMemberPermission, SCIMEndpoint

ERR_ONLY_OWNER = "You cannot remove the only remaining owner of the organization."


def _scim_member_serializer_with_expansion(organization):
    """
    For our Azure SCIM integration, we don't want to return the `active`
    flag since we don't support soft deletes. Other integrations don't
    care about this and rely on the behavior of setting "active" to false
    to delete a member.
    """
    auth_provider = AuthProvider.objects.get(organization=organization)
    expand = ["active"]

    if auth_provider.provider == ACTIVE_DIRECTORY_PROVIDER_NAME:
        expand = []
    return OrganizationMemberSCIMSerializer(expand=expand)


@declare_public(methods={"GET"})
class OrganizationSCIMMemberDetails(SCIMEndpoint, OrganizationMemberEndpoint):
    permission_classes = (OrganizationSCIMMemberPermission,)

    def _delete_member(self, request: Request, organization, member):
        audit_data = member.get_audit_log_data()
        if OrganizationMemberDetailsEndpoint.is_only_owner(member):
            raise PermissionDenied(detail=ERR_ONLY_OWNER)
        with transaction.atomic():
            AuthIdentity.objects.filter(
                user=member.user, auth_provider__organization=organization
            ).delete()
            member.delete()
            self.create_audit_entry(
                request=request,
                organization=organization,
                target_object=member.id,
                target_user=member.user,
                event=AuditLogEntryEvent.MEMBER_REMOVE,
                data=audit_data,
            )

    def _should_delete_member(self, operation):
        if operation["op"].lower() == MemberPatchOps.REPLACE:
            if isinstance(operation["value"], dict) and operation["value"]["active"] is False:
                # how okta sets active to false
                return True
            elif operation["path"] == "active" and operation["value"] is False:
                # how other idps set active to false
                return True
        return False

<<<<<<< HEAD
    @extend_schema(
        operation_id="Query an Individual Organization Member",
        parameters=[GLOBAL_PARAMS.ORG_SLUG, SCIM_PARAMS.MEMBER_ID],
        request=None,
        responses={
            200: inline_serializer(
                "SCIMMember",
                fields={
                    "schemas": serializers.CharField(),
                    "id": serializers.CharField(),
                    "userName": serializers.CharField(),
                    "emails": inline_serializer(
                        "SCIMMemberEmails",
                        fields={
                            "primary": serializers.BooleanField(),
                            "value": serializers.CharField(),
                            "type": serializers.CharField(),
                        },
                        many=True,
                    ),
                },
                many=True,
            ),
            401: RESPONSE_UNAUTHORIZED,
            403: RESPONSE_FORBIDDEN,
            404: RESPONSE_NOTFOUND,
        },
        examples=[  # TODO: see if this can go on serializer object instead
            OpenApiExample(
                "Successful response",
                value={
                    "schemas": ["urn:ietf:params:scim:schemas:core:2.0:User"],
                    "id": "102",
                    "userName": "test.user@okta.local",
                    "emails": [{"primary": True, "value": "test.user@okta.local", "type": "work"}],
                    "name": {"familyName": "N/A", "givenName": "N/A"},
                    "active": True,
                    "meta": {"resourceType": "User"},
                },
            ),
        ],
    )
    def get(self, request, organization, member):
        """
        Query an individual organization member with a SCIM User GET Request.
        - The `name` object will contain fields `firstName` and `lastName` with the values of `N/A`.
        Sentry's SCIM API does not currently support these fields but returns them for compatibility purposes.
        """
=======
    def get(self, request: Request, organization, member) -> Response:
>>>>>>> e7d4774b
        context = serialize(
            member,
            serializer=_scim_member_serializer_with_expansion(organization),
        )
        return Response(context)

    def patch(self, request: Request, organization, member):
        operations = request.data.get("Operations", [])
        if len(operations) > 100:
            return Response(SCIM_400_TOO_MANY_PATCH_OPS_ERROR, status=400)
        for operation in operations:
            # we only support setting active to False which deletes the orgmember
            if self._should_delete_member(operation):
                self._delete_member(request, organization, member)
                return Response(status=204)
            else:
                return Response(SCIM_400_INVALID_PATCH, status=400)

        context = serialize(
            member,
            serializer=_scim_member_serializer_with_expansion(organization),
        )
        return Response(context)

    def delete(self, request: Request, organization, member) -> Response:
        self._delete_member(request, organization, member)
        return Response(status=204)


class OrganizationSCIMMemberIndex(SCIMEndpoint):
    permission_classes = (OrganizationSCIMMemberPermission,)

    def get(self, request: Request, organization) -> Response:
        # note that SCIM doesn't care about changing results as they're queried

        query_params = self.get_query_parameters(request)

        queryset = (
            OrganizationMember.objects.filter(
                Q(invite_status=InviteStatus.APPROVED.value),
                Q(user__is_active=True) | Q(user__isnull=True),
                organization=organization,
            )
            .select_related("user")
            .order_by("email", "user__email")
        )
        if query_params["filter"]:
            queryset = queryset.filter(
                Q(email__iexact=query_params["filter"])
                | Q(user__email__iexact=query_params["filter"])
            )  # not including secondary email vals (dups, etc.)

        def data_fn(offset, limit):
            return list(queryset[offset : offset + limit])

        def on_results(results):
            results = serialize(
                results,
                None,
                _scim_member_serializer_with_expansion(organization),
            )
            return self.list_api_format(results, queryset.count(), query_params["start_index"])

        return self.paginate(
            request=request,
            on_results=on_results,
            paginator=GenericOffsetPaginator(data_fn=data_fn),
            default_per_page=query_params["count"],
            queryset=queryset,
            cursor_cls=SCIMCursor,
        )

    def post(self, request: Request, organization) -> Response:
        serializer = OrganizationMemberSerializer(
            data={
                "email": request.data.get("userName"),
                "role": roles.get(organization.default_role).id,
            },
            context={
                "organization": organization,
                "allowed_roles": [roles.get(organization.default_role)],
                "allow_existing_invite_request": True,
            },
        )

        if not serializer.is_valid():
            if "email" in serializer.errors and any(
                ("is already a member" in error) for error in serializer.errors["email"]
            ):
                # we include conflict logic in the serializer, check to see if that was
                # our error and if so, return a 409 so the scim IDP knows how to handle
                raise ConflictError(detail=SCIM_409_USER_EXISTS)
            return Response(serializer.errors, status=400)

        result = serializer.validated_data
        with transaction.atomic():
            member = OrganizationMember(
                organization=organization,
                email=result["email"],
                role=result["role"],
                inviter=request.user,
            )

            # TODO: are invite tokens needed for SAML orgs?
            if settings.SENTRY_ENABLE_INVITES:
                member.token = member.generate_token()
            member.save()

        self.create_audit_entry(
            request=request,
            organization_id=organization.id,
            target_object=member.id,
            data=member.get_audit_log_data(),
            event=AuditLogEntryEvent.MEMBER_INVITE
            if settings.SENTRY_ENABLE_INVITES
            else AuditLogEntryEvent.MEMBER_ADD,
        )

        if settings.SENTRY_ENABLE_INVITES and result.get("sendInvite"):
            member.send_invite_email()
            member_invited.send_robust(
                member=member,
                user=request.user,
                sender=self,
                referrer=request.data.get("referrer"),
            )

        context = serialize(
            member,
            serializer=_scim_member_serializer_with_expansion(organization),
        )
        return Response(context, status=201)<|MERGE_RESOLUTION|>--- conflicted
+++ resolved
@@ -1,14 +1,10 @@
 from django.conf import settings
 from django.db import transaction
 from django.db.models import Q
-<<<<<<< HEAD
 from drf_spectacular.utils import OpenApiExample, extend_schema, inline_serializer
 from rest_framework import serializers
 from rest_framework.exceptions import PermissionDenied
-=======
-from rest_framework.exceptions import PermissionDenied
 from rest_framework.request import Request
->>>>>>> e7d4774b
 from rest_framework.response import Response
 
 from sentry import roles
@@ -91,7 +87,6 @@
                 return True
         return False
 
-<<<<<<< HEAD
     @extend_schema(
         operation_id="Query an Individual Organization Member",
         parameters=[GLOBAL_PARAMS.ORG_SLUG, SCIM_PARAMS.MEMBER_ID],
@@ -134,15 +129,12 @@
             ),
         ],
     )
-    def get(self, request, organization, member):
+    def get(self, request: Request, organization, member) -> Response:
         """
         Query an individual organization member with a SCIM User GET Request.
         - The `name` object will contain fields `firstName` and `lastName` with the values of `N/A`.
         Sentry's SCIM API does not currently support these fields but returns them for compatibility purposes.
         """
-=======
-    def get(self, request: Request, organization, member) -> Response:
->>>>>>> e7d4774b
         context = serialize(
             member,
             serializer=_scim_member_serializer_with_expansion(organization),
